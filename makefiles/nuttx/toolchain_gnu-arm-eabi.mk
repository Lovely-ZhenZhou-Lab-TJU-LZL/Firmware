#
#   Copyright (c) 2012-2015 PX4 Development Team. All rights reserved.
#
# Redistribution and use in source and binary forms, with or without
# modification, are permitted provided that the following conditions
# are met:
#
# 1. Redistributions of source code must retain the above copyright
#    notice, this list of conditions and the following disclaimer.
# 2. Redistributions in binary form must reproduce the above copyright
#    notice, this list of conditions and the following disclaimer in
#    the documentation and/or other materials provided with the
#    distribution.
# 3. Neither the name PX4 nor the names of its contributors may be
#    used to endorse or promote products derived from this software
#    without specific prior written permission.
#
# THIS SOFTWARE IS PROVIDED BY THE COPYRIGHT HOLDERS AND CONTRIBUTORS
# "AS IS" AND ANY EXPRESS OR IMPLIED WARRANTIES, INCLUDING, BUT NOT
# LIMITED TO, THE IMPLIED WARRANTIES OF MERCHANTABILITY AND FITNESS
# FOR A PARTICULAR PURPOSE ARE DISCLAIMED. IN NO EVENT SHALL THE
# COPYRIGHT OWNER OR CONTRIBUTORS BE LIABLE FOR ANY DIRECT, INDIRECT,
# INCIDENTAL, SPECIAL, EXEMPLARY, OR CONSEQUENTIAL DAMAGES (INCLUDING,
# BUT NOT LIMITED TO, PROCUREMENT OF SUBSTITUTE GOODS OR SERVICES; LOSS
# OF USE, DATA, OR PROFITS; OR BUSINESS INTERRUPTION) HOWEVER CAUSED
# AND ON ANY THEORY OF LIABILITY, WHETHER IN CONTRACT, STRICT
# LIABILITY, OR TORT (INCLUDING NEGLIGENCE OR OTHERWISE) ARISING IN
# ANY WAY OUT OF THE USE OF THIS SOFTWARE, EVEN IF ADVISED OF THE
# POSSIBILITY OF SUCH DAMAGE.
#

#
# Definitions for a generic GNU ARM-EABI toolchain
#

#$(info TOOLCHAIN  gnu-arm-eabi)

# Toolchain commands. Normally only used inside this file.
#
CROSSDEV		 = arm-none-eabi-

CC			 = $(CROSSDEV)gcc
CXX			 = $(CROSSDEV)g++
CPP			 = $(CROSSDEV)gcc -E
LD			 = $(CROSSDEV)ld
AR			 = $(CROSSDEV)ar rcs
NM			 = $(CROSSDEV)nm
OBJCOPY			 = $(CROSSDEV)objcopy
OBJDUMP			 = $(CROSSDEV)objdump

# Check if the right version of the toolchain is available
#
CROSSDEV_VER_SUPPORTED	 = 4.7.4 4.7.5 4.7.6 4.8.4 4.9.3
CROSSDEV_VER_FOUND	 = $(shell $(CC) -dumpversion)

ifeq (,$(findstring $(CROSSDEV_VER_FOUND), $(CROSSDEV_VER_SUPPORTED)))
$(error Unsupported version of $(CC), found: $(CROSSDEV_VER_FOUND) instead of one in: $(CROSSDEV_VER_SUPPORTED))
endif


# XXX this is pulled pretty directly from the fmu Make.defs - needs cleanup

MAXOPTIMIZATION		 ?= -O3

# Base CPU flags for each of the supported architectures.
#
ARCHCPUFLAGS_CORTEXM4F	 = -mcpu=cortex-m4 \
			   -mthumb \
			   -march=armv7e-m \
			   -mfpu=fpv4-sp-d16 \
			   -mfloat-abi=hard

ARCHCPUFLAGS_CORTEXM4	 = -mcpu=cortex-m4 \
			   -mthumb \
			   -march=armv7e-m \
			   -mfloat-abi=soft

ARCHCPUFLAGS_CORTEXM3	 = -mcpu=cortex-m3 \
			   -mthumb \
			   -march=armv7-m \
			   -mfloat-abi=soft

#
# Tool to test a Nuttx Config value from config.h 
#

NUTTX_CONFIG_H=$(WORK_DIR)nuttx-export/include/nuttx/config.h
define check_nuttx_config
$(strip $(shell $(GREP) -q $1 $2;echo $$?;))
endef
nuttx_config_true:="0"
nuttx_config_2true:="0 0"

#
# Enabling stack checks if OS was build with them
#
	   
ENABLE_STACK_CHECKS=$(call check_nuttx_config ,"CONFIG_ARMV7M_STACKCHECK 1", $(NUTTX_CONFIG_H))
ifeq ("$(ENABLE_STACK_CHECKS)",$(nuttx_config_true))
ARCHINSTRUMENTATIONDEFINES_CORTEXM4F = -finstrument-functions -ffixed-r10
ARCHINSTRUMENTATIONDEFINES_CORTEXM4  = -finstrument-functions -ffixed-r10
ARCHINSTRUMENTATIONDEFINES_CORTEXM3  =
else
ARCHINSTRUMENTATIONDEFINES_CORTEXM4F =
ARCHINSTRUMENTATIONDEFINES_CORTEXM4  =
ARCHINSTRUMENTATIONDEFINES_CORTEXM3  =
endif

# Pick the right set of flags for the architecture.
#
ARCHCPUFLAGS		 = $(ARCHCPUFLAGS_$(CONFIG_ARCH))
ifeq ($(ARCHCPUFLAGS),)
$(error Must set CONFIG_ARCH to one of CORTEXM4F, CORTEXM4 or CORTEXM3)
endif

# Set the board flags
#
ifeq ($(CONFIG_BOARD),)
$(error Board config does not define CONFIG_BOARD)
endif
ARCHDEFINES		+= -DCONFIG_ARCH_BOARD_$(CONFIG_BOARD) -D__PX4_NUTTX

# optimisation flags
#
ARCHOPTIMIZATION	 = $(MAXOPTIMIZATION) \
			   -g3 \
			   -fno-strict-aliasing \
			   -fno-strength-reduce \
			   -fomit-frame-pointer \
			   -funsafe-math-optimizations \
			   -fno-builtin-printf \
			   -ffunction-sections \
			   -fdata-sections

# enable precise stack overflow tracking
# note - requires corresponding support in NuttX
INSTRUMENTATIONDEFINES	 = $(ARCHINSTRUMENTATIONDEFINES_$(CONFIG_ARCH))

LIBC	 := $(shell ${CC} ${ARCHCPUFLAGS} -print-file-name=libc.a)

# Language-specific flags
#
ARCHCFLAGS		 = -std=gnu99
ARCHCXXFLAGS		 = -fno-exceptions -fno-rtti -std=gnu++0x -fno-threadsafe-statics -D__CUSTOM_FILE_IO__

<<<<<<< HEAD
WUSEPACKED ?= -Wpacked
WFRAME_LARGER_THAN ?= 1024

=======
#
# Provide defaults, but allow for module override
WFRAME_LARGER_THAN ?= 1024



>>>>>>> 10e92dc8
# Generic warnings
#
ARCHWARNINGS		 = -Wall \
			   -Wextra \
			   -Werror \
			   -Wdouble-promotion \
			   -Wshadow \
			   -Wfloat-equal \
			   -Wframe-larger-than=$(WFRAME_LARGER_THAN) \
			   -Wpointer-arith \
			   -Wlogical-op \
			   -Wmissing-declarations \
			    $(WUSEPACKED) \
			   -Wno-unused-parameter \
			   -Werror=format-security \
			   -Werror=array-bounds \
			   -Wfatal-errors \
			   -Wformat=1 \
			   -Werror=unused-but-set-variable \
			   -Werror=unused-variable \
			   -Werror=double-promotion \
			   -Werror=reorder \
			   -Werror=uninitialized \
			   -Werror=init-self
#   -Werror=float-conversion - works, just needs to be phased in with some effort and needs GCC 4.9+
#   -Wcast-qual  - generates spurious noreturn attribute warnings, try again later
#   -Wconversion - would be nice, but too many "risky-but-safe" conversions in the code
#   -Wcast-align - would help catch bad casts in some cases, but generates too many false positives

# C-specific warnings
#
ARCHCWARNINGS		 = $(ARCHWARNINGS) \
			   -Wbad-function-cast \
			   -Wstrict-prototypes \
			   -Wold-style-declaration \
			   -Wmissing-parameter-type \
			   -Wmissing-prototypes \
			   -Wnested-externs

# C++-specific warnings
#
ARCHWARNINGSXX		 = $(ARCHWARNINGS) \
			   -Wno-missing-field-initializers

# pull in *just* libm from the toolchain ... this is grody
LIBM			:= $(shell $(CC) $(ARCHCPUFLAGS) -print-file-name=libm.a)
EXTRA_LIBS		+= $(LIBM)

# Flags we pass to the C compiler
#
CFLAGS			 = $(ARCHCFLAGS) \
			   $(ARCHCWARNINGS) \
			   $(ARCHOPTIMIZATION) \
			   $(ARCHCPUFLAGS) \
			   $(ARCHINCLUDES) \
			   $(INSTRUMENTATIONDEFINES) \
			   $(ARCHDEFINES) \
			   $(EXTRADEFINES) \
			   $(EXTRACFLAGS) \
			   -fno-common \
			   $(addprefix -I,$(INCLUDE_DIRS))

# Flags we pass to the C++ compiler
#
CXXFLAGS		 = $(ARCHCXXFLAGS) \
			   $(ARCHWARNINGSXX) \
			   $(ARCHOPTIMIZATION) \
			   $(ARCHCPUFLAGS) \
			   $(ARCHXXINCLUDES) \
			   $(INSTRUMENTATIONDEFINES) \
			   $(ARCHDEFINES) \
			   -DCONFIG_WCHAR_BUILTIN \
			   $(EXTRADEFINES) \
			   $(EXTRACXXFLAGS) \
			   $(addprefix -I,$(INCLUDE_DIRS))

# Flags we pass to the assembler
#
AFLAGS			 = $(CFLAGS) -D__ASSEMBLY__ \
			   $(EXTRADEFINES) \
			   $(EXTRAAFLAGS)

# Flags we pass to the linker
#
LDFLAGS			+= --warn-common \
			   --gc-sections \
			   $(EXTRALDFLAGS) \
			   $(addprefix -T,$(LDSCRIPT)) \
			   $(addprefix -L,$(LIB_DIRS))

# Compiler support library
#
LIBGCC			:= $(shell $(CC) $(ARCHCPUFLAGS) -print-libgcc-file-name)

# Files that the final link depends on
#
LINK_DEPS		+= $(LDSCRIPT)

# Files to include to get automated dependencies
#
DEP_INCLUDES		 = $(subst .o,.d,$(OBJS))

# Compile C source $1 to object $2
# as a side-effect, generate a dependency file
#
define COMPILE
	@$(ECHO) "CC:      $1"
	@$(MKDIR) -p $(dir $2)
	$(Q) $(CCACHE) $(CC) -MD -c $(CFLAGS) $(abspath $1) -o $2
endef

# Compile C++ source $1 to $2
# as a side-effect, generate a dependency file
#
define COMPILEXX
	@$(ECHO) "CXX:     $1"
	@$(MKDIR) -p $(dir $2)
	$(Q) $(CCACHE) $(CXX) -MD -c $(CXXFLAGS) $(abspath $1) -o $2
endef

# Assemble $1 into $2
#
define ASSEMBLE
	@$(ECHO) "AS:      $1"
	@$(MKDIR) -p $(dir $2)
	$(Q) $(CC) -c $(AFLAGS) $(abspath $1) -o $2
endef

# Produce partially-linked $1 from files in $2
#
define PRELINK
	@$(ECHO) "PRELINK: $1"
	@$(MKDIR) -p $(dir $1)
	$(Q) $(LD) -Ur -Map $1.map  -o $1 $2 && $(OBJCOPY) --localize-hidden $1
	#$(Q) $(LD) -Ur -Map $1.map  -o $1 $2 && $(OBJCOPY) --localize-hidden $1
endef

# Update the archive $1 with the files in $2
#
define ARCHIVE
	@$(ECHO) "AR:      $2"
	@$(MKDIR) -p $(dir $1)
	$(Q) $(AR) $1 $2
endef

# Link the objects in $2 into the binary $1
#
define LINK
	@$(ECHO) "LINK:    $1"
	@$(MKDIR) -p $(dir $1)
	$(Q) $(LD) $(LDFLAGS) -Map $1.map -o $1 --start-group $(START_OBJ) $2 $(LIBS) $(EXTRA_LIBS) $(LIBGCC) --end-group
endef

# Convert $1 from a linked object to a raw binary in $2
#
define SYM_TO_BIN
	@$(ECHO) "BIN:     $2"
	@$(MKDIR) -p $(dir $2)
	$(Q) $(OBJCOPY) -O binary $1 $2
endef

# Take the raw binary $1 and make it into an object file $2.
# The symbol $3 points to the beginning of the file, and $3_len
# gives its length.
#
# - compile an empty file to generate a suitable object file
# - relink the object and insert the binary file
# - extract the length
# - create const unsigned $3_len with the extracted length as its value and compile it to an object file
# - link the two generated object files together
# - edit symbol names to suit
#
# NOTE: exercise caution using this with absolute pathnames; it looks
#       like the MinGW tools insert an extra _ in the binary symbol name; e.g.
#	the path:
#
#	/d/px4/firmware/Build/px4fmu_default.build/romfs.img
#
#	is assigned symbols like:
#
#	_binary_d__px4_firmware_Build_px4fmu_default_build_romfs_img_size
#
#	when we would expect
#
#	_binary__d_px4_firmware_Build_px4fmu_default_build_romfs_img_size
#
define BIN_SYM_PREFIX
	_binary_$(subst /,_,$(subst .,_,$1))
endef
define BIN_TO_OBJ
	@$(ECHO) "OBJ:     $2"
	@$(MKDIR) -p $(dir $2)
	$(Q) $(ECHO) > $2.c
	$(call COMPILE,$2.c,$2.c.o)
	$(Q) $(LD) -r -o $2.bin.o $2.c.o -b binary $1
	$(Q) $(ECHO) "const unsigned int $3_len = 0x`$(NM) -p --radix=x $2.bin.o | $(GREP) $(call BIN_SYM_PREFIX,$1)_size$$ | $(GREP) -o ^[0-9a-fA-F]*`;" > $2.c
	$(call COMPILE,$2.c,$2.c.o)
	$(Q) $(LD) -r -o $2 $2.c.o $2.bin.o
	$(Q) $(OBJCOPY) $2 \
		--redefine-sym $(call BIN_SYM_PREFIX,$1)_start=$3 \
		--strip-symbol $(call BIN_SYM_PREFIX,$1)_size \
		--strip-symbol $(call BIN_SYM_PREFIX,$1)_end \
		--rename-section .data=.rodata
	$(Q) $(REMOVE) $2.c $2.c.o $2.bin.o
endef
<|MERGE_RESOLUTION|>--- conflicted
+++ resolved
@@ -143,18 +143,10 @@
 ARCHCFLAGS		 = -std=gnu99
 ARCHCXXFLAGS		 = -fno-exceptions -fno-rtti -std=gnu++0x -fno-threadsafe-statics -D__CUSTOM_FILE_IO__
 
-<<<<<<< HEAD
+# Provide defaults, but allow for module override
 WUSEPACKED ?= -Wpacked
 WFRAME_LARGER_THAN ?= 1024
 
-=======
-#
-# Provide defaults, but allow for module override
-WFRAME_LARGER_THAN ?= 1024
-
-
-
->>>>>>> 10e92dc8
 # Generic warnings
 #
 ARCHWARNINGS		 = -Wall \
