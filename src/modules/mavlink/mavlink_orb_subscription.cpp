--- conflicted
+++ resolved
@@ -44,8 +44,6 @@
 #include <uORB/uORB.h>
 #include <stdio.h>
 
-#include <systemlib/err.h>
-
 #include "mavlink_orb_subscription.h"
 
 MavlinkOrbSubscription::MavlinkOrbSubscription(const orb_id_t topic) :
@@ -79,19 +77,6 @@
 		time_topic = 0;
 	}
 
-<<<<<<< HEAD
-	if (time_topic != *time) {
-
-		if (orb_copy(_topic, _fd, data)) {
-			/* error copying topic data */
-			memset(data, 0, _topic->o_size);
-			//warnx("err copy, fd: %d, obj: %s, size: %d", _fd, _topic->o_name, _topic->o_size);
-			return false;
-
-		} else {
-			/* data copied successfully */
-			_published = true;
-=======
 	if (orb_copy(_topic, _fd, data)) {
 		/* error copying topic data */
 		memset(data, 0, _topic->o_size);
@@ -101,16 +86,12 @@
 		/* data copied successfully */
 		_published = true;
 		if (time_topic != *time) {
->>>>>>> cc8f7f4c
 			*time = time_topic;
 			return true;
 
 		} else {
 			return false;
 		}
-
-	} else {
-		return false;
 	}
 }
 
