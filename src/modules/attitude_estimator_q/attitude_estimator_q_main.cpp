/****************************************************************************
 *
 *   Copyright (c) 2015 PX4 Development Team. All rights reserved.
 *
 * Redistribution and use in source and binary forms, with or without
 * modification, are permitted provided that the following conditions
 * are met:
 *
 * 1. Redistributions of source code must retain the above copyright
 *    notice, this list of conditions and the following disclaimer.
 * 2. Redistributions in binary form must reproduce the above copyright
 *    notice, this list of conditions and the following disclaimer in
 *    the documentation and/or other materials provided with the
 *    distribution.
 * 3. Neither the name PX4 nor the names of its contributors may be
 *    used to endorse or promote products derived from this software
 *    without specific prior written permission.
 *
 * THIS SOFTWARE IS PROVIDED BY THE COPYRIGHT HOLDERS AND CONTRIBUTORS
 * "AS IS" AND ANY EXPRESS OR IMPLIED WARRANTIES, INCLUDING, BUT NOT
 * LIMITED TO, THE IMPLIED WARRANTIES OF MERCHANTABILITY AND FITNESS
 * FOR A PARTICULAR PURPOSE ARE DISCLAIMED. IN NO EVENT SHALL THE
 * COPYRIGHT OWNER OR CONTRIBUTORS BE LIABLE FOR ANY DIRECT, INDIRECT,
 * INCIDENTAL, SPECIAL, EXEMPLARY, OR CONSEQUENTIAL DAMAGES (INCLUDING,
 * BUT NOT LIMITED TO, PROCUREMENT OF SUBSTITUTE GOODS OR SERVICES; LOSS
 * OF USE, DATA, OR PROFITS; OR BUSINESS INTERRUPTION) HOWEVER CAUSED
 * AND ON ANY THEORY OF LIABILITY, WHETHER IN CONTRACT, STRICT
 * LIABILITY, OR TORT (INCLUDING NEGLIGENCE OR OTHERWISE) ARISING IN
 * ANY WAY OUT OF THE USE OF THIS SOFTWARE, EVEN IF ADVISED OF THE
 * POSSIBILITY OF SUCH DAMAGE.
 *
 ****************************************************************************/

/*
 * @file attitude_estimator_q_main.cpp
 *
 * Attitude estimator (quaternion based)
 *
 * @author Anton Babushkin <anton.babushkin@me.com>
 */

#include <px4_config.h>
<<<<<<< HEAD
=======
#include <px4_posix.h>
>>>>>>> 484bd3bd
#include <unistd.h>
#include <stdlib.h>
#include <stdio.h>
#include <stdbool.h>
#include <poll.h>
#include <fcntl.h>
#include <float.h>
#include <errno.h>
#include <limits.h>
#include <math.h>
#include <uORB/uORB.h>
#include <uORB/topics/sensor_combined.h>
#include <uORB/topics/vehicle_attitude.h>
#include <uORB/topics/vehicle_control_mode.h>
#include <uORB/topics/vehicle_global_position.h>
#include <uORB/topics/parameter_update.h>
#include <drivers/drv_hrt.h>

#include <mathlib/mathlib.h>
#include <mathlib/math/filter/LowPassFilter2p.hpp>
#include <lib/geo/geo.h>
#include <lib/ecl/validation/data_validator_group.h>
#include <mavlink/mavlink_log.h>

#include <systemlib/systemlib.h>
#include <systemlib/param/param.h>
#include <systemlib/perf_counter.h>
#include <systemlib/err.h>

extern "C" __EXPORT int attitude_estimator_q_main(int argc, char *argv[]);

using math::Vector;
using math::Matrix;
using math::Quaternion;

class AttitudeEstimatorQ;

namespace attitude_estimator_q
{
AttitudeEstimatorQ *instance;
}


class AttitudeEstimatorQ
{
public:
	/**
	 * Constructor
	 */
	AttitudeEstimatorQ();

	/**
	 * Destructor, also kills task.
	 */
	~AttitudeEstimatorQ();

	/**
	 * Start task.
	 *
	 * @return		OK on success.
	 */
	int		start();

	static void	task_main_trampoline(int argc, char *argv[]);

	void		task_main();

	void		print();

private:
	static constexpr float _dt_max = 0.02;
	bool		_task_should_exit = false;		/**< if true, task should exit */
	int		_control_task = -1;			/**< task handle for task */

	int		_sensors_sub = -1;
	int		_params_sub = -1;
	int		_global_pos_sub = -1;
	orb_advert_t	_att_pub = nullptr;

	struct {
		param_t	w_acc;
		param_t	w_mag;
		param_t	w_gyro_bias;
		param_t	mag_decl;
		param_t	mag_decl_auto;
		param_t	acc_comp;
		param_t	bias_max;
		param_t vibe_thresh;
	}		_params_handles;		/**< handles for interesting parameters */

	float		_w_accel = 0.0f;
	float		_w_mag = 0.0f;
	float		_w_gyro_bias = 0.0f;
	float		_mag_decl = 0.0f;
	bool		_mag_decl_auto = false;
	bool		_acc_comp = false;
	float		_bias_max = 0.0f;
	float		_vibration_warning_threshold = 1.0f;
	hrt_abstime	_vibration_warning_timestamp = 0;

	Vector<3>	_gyro;
	Vector<3>	_accel;
	Vector<3>	_mag;

	Quaternion	_q;
	Vector<3>	_rates;
	Vector<3>	_gyro_bias;

	vehicle_global_position_s _gpos = {};
	Vector<3>	_vel_prev;
	Vector<3>	_pos_acc;

	DataValidatorGroup _voter_gyro;
	DataValidatorGroup _voter_accel;
	DataValidatorGroup _voter_mag;

	/* Low pass filter for attitude rates */
	math::LowPassFilter2p _lp_roll_rate;
	math::LowPassFilter2p _lp_pitch_rate;
	math::LowPassFilter2p _lp_yaw_rate;

	hrt_abstime _vel_prev_t = 0;

	bool		_inited = false;
	bool		_data_good = false;
	bool		_failsafe = false;
	bool		_vibration_warning = false;

	int		_mavlink_fd = -1;

	perf_counter_t _update_perf;
	perf_counter_t _loop_perf;

	void update_parameters(bool force);

	int update_subscriptions();

	bool init();

	bool update(float dt);
};


AttitudeEstimatorQ::AttitudeEstimatorQ() :
	_voter_gyro(3),
	_voter_accel(3),
	_voter_mag(3),
	_lp_roll_rate(250.0f, 18.0f),
	_lp_pitch_rate(250.0f, 18.0f),
	_lp_yaw_rate(250, 10.0f)
{
	_voter_mag.set_timeout(200000);

	_params_handles.w_acc		= param_find("ATT_W_ACC");
	_params_handles.w_mag		= param_find("ATT_W_MAG");
	_params_handles.w_gyro_bias	= param_find("ATT_W_GYRO_BIAS");
	_params_handles.mag_decl	= param_find("ATT_MAG_DECL");
	_params_handles.mag_decl_auto	= param_find("ATT_MAG_DECL_A");
	_params_handles.acc_comp	= param_find("ATT_ACC_COMP");
	_params_handles.bias_max	= param_find("ATT_BIAS_MAX");
	_params_handles.vibe_thresh	= param_find("ATT_VIBE_THRESH");
}

/**
 * Destructor, also kills task.
 */
AttitudeEstimatorQ::~AttitudeEstimatorQ()
{
	if (_control_task != -1) {
		/* task wakes up every 100ms or so at the longest */
		_task_should_exit = true;

		/* wait for a second for the task to quit at our request */
		unsigned i = 0;

		do {
			/* wait 20ms */
			usleep(20000);

			/* if we have given up, kill it */
			if (++i > 50) {
				px4_task_delete(_control_task);
				break;
			}
		} while (_control_task != -1);
	}

	attitude_estimator_q::instance = nullptr;
}

int AttitudeEstimatorQ::start()
{
	ASSERT(_control_task == -1);

	/* start the task */
	_control_task = px4_task_spawn_cmd("attitude_estimator_q",
					   SCHED_DEFAULT,
					   SCHED_PRIORITY_MAX - 5,
					   2100,
					   (px4_main_t)&AttitudeEstimatorQ::task_main_trampoline,
					   nullptr);

	if (_control_task < 0) {
		warn("task start failed");
		return -errno;
	}

	return OK;
}

void AttitudeEstimatorQ::print()
{
	warnx("gyro status:");
	_voter_gyro.print();
	warnx("accel status:");
	_voter_accel.print();
	warnx("mag status:");
	_voter_mag.print();
}

void AttitudeEstimatorQ::task_main_trampoline(int argc, char *argv[])
{
	attitude_estimator_q::instance->task_main();
}

void AttitudeEstimatorQ::task_main()
{
	_sensors_sub = orb_subscribe(ORB_ID(sensor_combined));
	_params_sub = orb_subscribe(ORB_ID(parameter_update));
	_global_pos_sub = orb_subscribe(ORB_ID(vehicle_global_position));

	update_parameters(true);

	hrt_abstime last_time = 0;

	px4_pollfd_struct_t fds[1];
	fds[0].fd = _sensors_sub;
	fds[0].events = POLLIN;

	while (!_task_should_exit) {
		int ret = px4_poll(fds, 1, 1000);

		if (_mavlink_fd < 0) {
			_mavlink_fd = open(MAVLINK_LOG_DEVICE, 0);
		}

		if (ret < 0) {
			// Poll error, sleep and try again
			usleep(10000);
			continue;

		} else if (ret == 0) {
			// Poll timeout, do nothing
			continue;
		}

		update_parameters(false);

		// Update sensors
		sensor_combined_s sensors;

		if (!orb_copy(ORB_ID(sensor_combined), _sensors_sub, &sensors)) {
			// Feed validator with recent sensor data

			for (unsigned i = 0; i < (sizeof(sensors.gyro_timestamp) / sizeof(sensors.gyro_timestamp[0])); i++) {

				/* ignore empty fields */
				if (sensors.gyro_timestamp[i] > 0) {

					float gyro[3];

					for (unsigned j = 0; j < 3; j++) {
						if (sensors.gyro_integral_dt[i] > 0) {
							gyro[j] = (double)sensors.gyro_integral_rad[i * 3 + j] / (sensors.gyro_integral_dt[i] / 1e6);

						} else {
							/* fall back to angular rate */
							gyro[j] = sensors.gyro_rad_s[i * 3 + j];
						}
					}

					_voter_gyro.put(i, sensors.gyro_timestamp[i], &gyro[0], sensors.gyro_errcount[i], sensors.gyro_priority[i]);
				}

				_voter_accel.put(i, sensors.accelerometer_timestamp[i], &sensors.accelerometer_m_s2[i * 3],
						 sensors.accelerometer_errcount[i], sensors.accelerometer_priority[i]);
				_voter_mag.put(i, sensors.magnetometer_timestamp[i], &sensors.magnetometer_ga[i * 3],
					       sensors.magnetometer_errcount[i], sensors.magnetometer_priority[i]);
			}

			int best_gyro, best_accel, best_mag;

			// Get best measurement values
			hrt_abstime curr_time = hrt_absolute_time();
			_gyro.set(_voter_gyro.get_best(curr_time, &best_gyro));
			_accel.set(_voter_accel.get_best(curr_time, &best_accel));
			_mag.set(_voter_mag.get_best(curr_time, &best_mag));

			if (_accel.length() < 0.01f || _mag.length() < 0.01f) {
				warnx("WARNING: degenerate accel / mag!");
				continue;
			}

			_data_good = true;

			if (!_failsafe && (_voter_gyro.failover_count() > 0 ||
					   _voter_accel.failover_count() > 0 ||
					   _voter_mag.failover_count() > 0)) {

				_failsafe = true;
				mavlink_and_console_log_emergency(_mavlink_fd, "SENSOR FAILSAFE! RETURN TO LAND IMMEDIATELY");
			}

			if (!_vibration_warning && (_voter_gyro.get_vibration_factor(curr_time) > _vibration_warning_threshold ||
						    _voter_accel.get_vibration_factor(curr_time) > _vibration_warning_threshold ||
						    _voter_mag.get_vibration_factor(curr_time) > _vibration_warning_threshold)) {

				if (_vibration_warning_timestamp == 0) {
					_vibration_warning_timestamp = curr_time;

				} else if (hrt_elapsed_time(&_vibration_warning_timestamp) > 10000000) {
					_vibration_warning = true;
					mavlink_and_console_log_critical(_mavlink_fd, "HIGH VIBRATION! g: %d a: %d m: %d",
									 (int)(100 * _voter_gyro.get_vibration_factor(curr_time)),
									 (int)(100 * _voter_accel.get_vibration_factor(curr_time)),
									 (int)(100 * _voter_mag.get_vibration_factor(curr_time)));
				}

			} else {
				_vibration_warning_timestamp = 0;
			}
		}

		bool gpos_updated;
		orb_check(_global_pos_sub, &gpos_updated);

		if (gpos_updated) {
			orb_copy(ORB_ID(vehicle_global_position), _global_pos_sub, &_gpos);

			if (_mag_decl_auto && _gpos.eph < 20.0f && hrt_elapsed_time(&_gpos.timestamp) < 1000000) {
				/* set magnetic declination automatically */
				_mag_decl = math::radians(get_mag_declination(_gpos.lat, _gpos.lon));
			}
		}

		if (_acc_comp && _gpos.timestamp != 0 && hrt_absolute_time() < _gpos.timestamp + 20000 && _gpos.eph < 5.0f && _inited) {
			/* position data is actual */
			if (gpos_updated) {
				Vector<3> vel(_gpos.vel_n, _gpos.vel_e, _gpos.vel_d);

				/* velocity updated */
				if (_vel_prev_t != 0 && _gpos.timestamp != _vel_prev_t) {
					float vel_dt = (_gpos.timestamp - _vel_prev_t) / 1000000.0f;
					/* calculate acceleration in body frame */
					_pos_acc = _q.conjugate_inversed((vel - _vel_prev) / vel_dt);
				}

				_vel_prev_t = _gpos.timestamp;
				_vel_prev = vel;
			}

		} else {
			/* position data is outdated, reset acceleration */
			_pos_acc.zero();
			_vel_prev.zero();
			_vel_prev_t = 0;
		}

		// Time from previous iteration
		hrt_abstime now = hrt_absolute_time();
		float dt = (last_time > 0) ? ((now  - last_time) / 1000000.0f) : 0.00001f;
		last_time = now;

		if (dt > _dt_max) {
			dt = _dt_max;
		}

		if (!update(dt)) {
			continue;
		}

		Vector<3> euler = _q.to_euler();

		struct vehicle_attitude_s att = {};
		att.timestamp = sensors.timestamp;

		att.roll = euler(0);
		att.pitch = euler(1);
		att.yaw = euler(2);

		/* the complimentary filter should reflect the true system
		 * state, but we need smoother outputs for the control system
		 */
		att.rollspeed = _lp_roll_rate.apply(_rates(0));
		att.pitchspeed = _lp_pitch_rate.apply(_rates(1));
		att.yawspeed = _lp_yaw_rate.apply(_rates(2));

		for (int i = 0; i < 3; i++) {
			att.g_comp[i] = _accel(i) - _pos_acc(i);
		}

		/* copy offsets */
		memcpy(&att.rate_offsets, _gyro_bias.data, sizeof(att.rate_offsets));

		Matrix<3, 3> R = _q.to_dcm();

		/* copy rotation matrix */
		memcpy(&att.R[0], R.data, sizeof(att.R));
		att.R_valid = true;

		att.rate_vibration = _voter_gyro.get_vibration_factor(hrt_absolute_time());
		att.accel_vibration = _voter_accel.get_vibration_factor(hrt_absolute_time());
		att.mag_vibration = _voter_mag.get_vibration_factor(hrt_absolute_time());

		if (_att_pub == nullptr) {
			_att_pub = orb_advertise(ORB_ID(vehicle_attitude), &att);

		} else {
			orb_publish(ORB_ID(vehicle_attitude), _att_pub, &att);
		}
	}
}

void AttitudeEstimatorQ::update_parameters(bool force)
{
	bool updated = force;

	if (!updated) {
		orb_check(_params_sub, &updated);
	}

	if (updated) {
		parameter_update_s param_update;
		orb_copy(ORB_ID(parameter_update), _params_sub, &param_update);

		param_get(_params_handles.w_acc, &_w_accel);
		param_get(_params_handles.w_mag, &_w_mag);
		param_get(_params_handles.w_gyro_bias, &_w_gyro_bias);
		float mag_decl_deg = 0.0f;
		param_get(_params_handles.mag_decl, &mag_decl_deg);
		_mag_decl = math::radians(mag_decl_deg);
		int32_t mag_decl_auto_int;
		param_get(_params_handles.mag_decl_auto, &mag_decl_auto_int);
		_mag_decl_auto = mag_decl_auto_int != 0;
		int32_t acc_comp_int;
		param_get(_params_handles.acc_comp, &acc_comp_int);
		_acc_comp = acc_comp_int != 0;
		param_get(_params_handles.bias_max, &_bias_max);
		param_get(_params_handles.vibe_thresh, &_vibration_warning_threshold);
	}
}

bool AttitudeEstimatorQ::init()
{
	// Rotation matrix can be easily constructed from acceleration and mag field vectors
	// 'k' is Earth Z axis (Down) unit vector in body frame
	Vector<3> k = -_accel;
	k.normalize();

	// 'i' is Earth X axis (North) unit vector in body frame, orthogonal with 'k'
	Vector<3> i = (_mag - k * (_mag * k));
	i.normalize();

	// 'j' is Earth Y axis (East) unit vector in body frame, orthogonal with 'k' and 'i'
	Vector<3> j = k % i;

	// Fill rotation matrix
	Matrix<3, 3> R;
	R.set_row(0, i);
	R.set_row(1, j);
	R.set_row(2, k);

	// Convert to quaternion
	_q.from_dcm(R);
	_q.normalize();

	if (PX4_ISFINITE(_q(0)) && PX4_ISFINITE(_q(1)) &&
	    PX4_ISFINITE(_q(2)) && PX4_ISFINITE(_q(3)) &&
	    _q.length() > 0.95f && _q.length() < 1.05f) {
		_inited = true;

	} else {
		_inited = false;
	}

	return _inited;
}

bool AttitudeEstimatorQ::update(float dt)
{
	if (!_inited) {

		if (!_data_good) {
			return false;
		}

		return init();
	}

	Quaternion q_last = _q;

	// Angular rate of correction
	Vector<3> corr;

	// Magnetometer correction
	// Project mag field vector to global frame and extract XY component
	Vector<3> mag_earth = _q.conjugate(_mag);
	float mag_err = _wrap_pi(atan2f(mag_earth(1), mag_earth(0)) - _mag_decl);
	// Project magnetometer correction to body frame
	corr += _q.conjugate_inversed(Vector<3>(0.0f, 0.0f, -mag_err)) * _w_mag;

	// Accelerometer correction
	// Project 'k' unit vector of earth frame to body frame
	// Vector<3> k = _q.conjugate_inversed(Vector<3>(0.0f, 0.0f, 1.0f));
	// Optimized version with dropped zeros
	Vector<3> k(
		2.0f * (_q(1) * _q(3) - _q(0) * _q(2)),
		2.0f * (_q(2) * _q(3) + _q(0) * _q(1)),
		(_q(0) * _q(0) - _q(1) * _q(1) - _q(2) * _q(2) + _q(3) * _q(3))
	);

	corr += (k % (_accel - _pos_acc).normalized()) * _w_accel;

	// Gyro bias estimation
	_gyro_bias += corr * (_w_gyro_bias * dt);

	for (int i = 0; i < 3; i++) {
		_gyro_bias(i) = math::constrain(_gyro_bias(i), -_bias_max, _bias_max);
	}

	_rates = _gyro + _gyro_bias;

	// Feed forward gyro
	corr += _rates;

	// Apply correction to state
	_q += _q.derivative(corr) * dt;

	// Normalize quaternion
	_q.normalize();

	if (!(PX4_ISFINITE(_q(0)) && PX4_ISFINITE(_q(1)) &&
	      PX4_ISFINITE(_q(2)) && PX4_ISFINITE(_q(3)))) {
		// Reset quaternion to last good state
		_q = q_last;
		_rates.zero();
		_gyro_bias.zero();
		return false;
	}

	return true;
}


int attitude_estimator_q_main(int argc, char *argv[])
{
	if (argc < 1) {
		warnx("usage: attitude_estimator_q {start|stop|status}");
		return 1;
	}

	if (!strcmp(argv[1], "start")) {

		if (attitude_estimator_q::instance != nullptr) {
			warnx("already running");
			return 1;
		}

		attitude_estimator_q::instance = new AttitudeEstimatorQ;

		if (attitude_estimator_q::instance == nullptr) {
			warnx("alloc failed");
			return 1;
		}

		if (OK != attitude_estimator_q::instance->start()) {
			delete attitude_estimator_q::instance;
			attitude_estimator_q::instance = nullptr;
			warnx("start failed");
			return 1;
		}

		return 0;
	}

	if (!strcmp(argv[1], "stop")) {
		if (attitude_estimator_q::instance == nullptr) {
			warnx("not running");
			return 1;
		}

		delete attitude_estimator_q::instance;
		attitude_estimator_q::instance = nullptr;
		return 0;
	}

	if (!strcmp(argv[1], "status")) {
		if (attitude_estimator_q::instance) {
			attitude_estimator_q::instance->print();
			warnx("running");
			return 0;

		} else {
			warnx("not running");
			return 1;
		}
	}

	warnx("unrecognized command");
	return 1;
}<|MERGE_RESOLUTION|>--- conflicted
+++ resolved
@@ -40,10 +40,7 @@
  */
 
 #include <px4_config.h>
-<<<<<<< HEAD
-=======
 #include <px4_posix.h>
->>>>>>> 484bd3bd
 #include <unistd.h>
 #include <stdlib.h>
 #include <stdio.h>
