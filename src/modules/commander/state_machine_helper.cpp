--- conflicted
+++ resolved
@@ -233,8 +233,6 @@
 			ret = TRANSITION_CHANGED;
 		}
 		break;
-<<<<<<< HEAD
-=======
 
 	case MAIN_STATE_OFFBOARD:
 
@@ -244,11 +242,6 @@
 		}
 
 		break;
-
-	default:
-		break;
-	}
->>>>>>> 9d18da44
 
 	case MAIN_STATE_MAX:
 	default:
