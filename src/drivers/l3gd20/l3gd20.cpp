--- conflicted
+++ resolved
@@ -195,14 +195,9 @@
 	orb_advert_t		_gyro_topic;
 
 	unsigned		_current_rate;
-<<<<<<< HEAD
-	unsigned		_current_range;
 	unsigned		_orientation;
-=======
-	unsigned		_orientation;
 
 	unsigned		_read;
->>>>>>> db1229dc
 
 	perf_counter_t		_sample_perf;
 
@@ -319,21 +314,12 @@
 	_gyro_range_rad_s(0.0f),
 	_gyro_topic(-1),
 	_current_rate(0),
-<<<<<<< HEAD
-	_current_range(0),
-	_orientation(SENSOR_BOARD_ROTATION_270_DEG),
-        _sample_perf(perf_alloc(PC_ELAPSED, "l3gd20_read")),
-        _gyro_filter_x(250, 30),
-        _gyro_filter_y(250, 30),
-        _gyro_filter_z(250, 30)
-=======
 	_orientation(SENSOR_BOARD_ROTATION_270_DEG),
 	_read(0),
 	_sample_perf(perf_alloc(PC_ELAPSED, "l3gd20_read")),
 	_gyro_filter_x(L3GD20_DEFAULT_RATE, L3GD20_DEFAULT_FILTER_FREQ),
 	_gyro_filter_y(L3GD20_DEFAULT_RATE, L3GD20_DEFAULT_FILTER_FREQ),
 	_gyro_filter_z(L3GD20_DEFAULT_RATE, L3GD20_DEFAULT_FILTER_FREQ)
->>>>>>> db1229dc
 {
 	// enable debug() calls
 	_debug_enabled = true;
@@ -381,26 +367,7 @@
 	memset(&_reports[0], 0, sizeof(_reports[0]));
 	_gyro_topic = orb_advertise(ORB_ID(sensor_gyro), &_reports[0]);
 
-<<<<<<< HEAD
-	/* set default configuration */
-	write_reg(ADDR_CTRL_REG1, REG1_POWER_NORMAL | REG1_Z_ENABLE | REG1_Y_ENABLE | REG1_X_ENABLE);
-	write_reg(ADDR_CTRL_REG2, 0);		/* disable high-pass filters */
-	write_reg(ADDR_CTRL_REG3, 0);		/* no interrupts - we don't use them */
-	write_reg(ADDR_CTRL_REG4, REG4_BDU);
-	write_reg(ADDR_CTRL_REG5, 0);
-
-	write_reg(ADDR_CTRL_REG5, REG5_FIFO_ENABLE);		/* disable wake-on-interrupt */
-
-        /* disable FIFO. This makes things simpler and ensures we
-         * aren't getting stale data. It means we must run the hrt
-         * callback fast enough to not miss data. */
-	write_reg(ADDR_FIFO_CTRL_REG, FIFO_CTRL_BYPASS_MODE);	
-
-	set_range(2000);			/* default to 2000dps */
-	set_samplerate(0);			/* max sample rate */
-=======
 	reset();
->>>>>>> db1229dc
 
 	ret = OK;
 out:
@@ -423,7 +390,6 @@
 		#else
 			#error This driver needs a board selection, either CONFIG_ARCH_BOARD_PX4FMU_V1 or CONFIG_ARCH_BOARD_PX4FMU_V2
 		#endif
-<<<<<<< HEAD
 		return OK;
 	}
 
@@ -432,16 +398,6 @@
 		_orientation = SENSOR_BOARD_ROTATION_180_DEG;
 		return OK;
 	}
-=======
-		return OK;
-	}
-
-
-	if (read_reg(ADDR_WHO_AM_I) == WHO_I_AM_H) {
-		_orientation = SENSOR_BOARD_ROTATION_180_DEG;
-		return OK;
-	}
->>>>>>> db1229dc
 
 	return -EIO;
 }
@@ -529,19 +485,10 @@
 					/* XXX this is a bit shady, but no other way to adjust... */
 					_call.period = _call_interval = ticks;
 
-<<<<<<< HEAD
-                                        // adjust filters
-                                        float cutoff_freq_hz = _gyro_filter_x.get_cutoff_freq();
-                                        float sample_rate = 1.0e6f/ticks;
-                                        _gyro_filter_x.set_cutoff_frequency(sample_rate, cutoff_freq_hz);
-                                        _gyro_filter_y.set_cutoff_frequency(sample_rate, cutoff_freq_hz);
-                                        _gyro_filter_z.set_cutoff_frequency(sample_rate, cutoff_freq_hz);
-=======
 					/* adjust filters */
 					float cutoff_freq_hz = _gyro_filter_x.get_cutoff_freq();
 					float sample_rate = 1.0e6f/ticks;
 					set_driver_lowpass_filter(sample_rate, cutoff_freq_hz);
->>>>>>> db1229dc
 
 					/* if we need to start the poll state machine, do it */
 					if (want_start)
@@ -596,18 +543,6 @@
 		return _current_rate;
 
 	case GYROIOCSLOWPASS: {
-<<<<<<< HEAD
-                float cutoff_freq_hz = arg;
-                float sample_rate = 1.0e6f / _call_interval;
-                _gyro_filter_x.set_cutoff_frequency(sample_rate, cutoff_freq_hz);
-                _gyro_filter_y.set_cutoff_frequency(sample_rate, cutoff_freq_hz);
-                _gyro_filter_z.set_cutoff_frequency(sample_rate, cutoff_freq_hz);
-                return OK;
-        }
-
-	case GYROIOCGLOWPASS:
-                return _gyro_filter_x.get_cutoff_freq();
-=======
 		float cutoff_freq_hz = arg;
 		float sample_rate = 1.0e6f / _call_interval;
 		set_driver_lowpass_filter(sample_rate, cutoff_freq_hz);
@@ -617,7 +552,6 @@
 
 	case GYROIOCGLOWPASS:
 		return _gyro_filter_x.get_cutoff_freq();
->>>>>>> db1229dc
 
 	case GYROIOCSSCALE:
 		/* copy scale in */
@@ -685,10 +619,7 @@
 {
 	uint8_t bits = REG4_BDU;
 	float new_range_scale_dps_digit;
-<<<<<<< HEAD
-=======
 	float new_range;
->>>>>>> db1229dc
 
 	if (max_dps == 0) {
 		max_dps = 2000;
@@ -712,11 +643,7 @@
 		return -EINVAL;
 	}
 
-<<<<<<< HEAD
-	_gyro_range_rad_s = _current_range / 180.0f * M_PI_F;
-=======
 	_gyro_range_rad_s = new_range / 180.0f * M_PI_F;
->>>>>>> db1229dc
 	_gyro_range_scale = new_range_scale_dps_digit / 180.0f * M_PI_F;
 	write_reg(ADDR_CTRL_REG4, bits);
 
@@ -731,11 +658,7 @@
 	if (frequency == 0)
 		frequency = 760;
 
-<<<<<<< HEAD
-        // use limits good for H or non-H models
-=======
 	/* use limits good for H or non-H models */
->>>>>>> db1229dc
 	if (frequency <= 100) {
 		_current_rate = 95;
 		bits |= RATE_95HZ_LP_25HZ;
